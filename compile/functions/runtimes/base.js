--- conflicted
+++ resolved
@@ -81,17 +81,11 @@
     const handlerFileZipPath = this.convertHandlerToPathInZip(functionObject.handler);
 
     return this.getArtifactZip(functionObject)
-<<<<<<< HEAD
       .then(zip => this.processActionPackage(handlerFileZipPath, zip))
-      .then(zip => zip.generateAsync({type: 'nodebuffer'}))
-      .then(buf => buf.toString('base64'))
-=======
-      .then(zip => this.processActionPackage(handlerFile, zip))
       .then(zip => zip.generateAsync(
         { type: 'nodebuffer', compression: 'DEFLATE', compressionOptions: { level: 9 } }
       ))
       .then(buf => buf.toString('base64'));
->>>>>>> fc658918
   }
 
   getArtifactZip(functionObject) {
